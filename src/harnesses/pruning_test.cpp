/* Copyright (C) 2018 University of Southern California
 *                    Jianghan Qu and Andrew D Smith
 *
 * Author: Andrew D. Smith, Jianghan Qu and Xiaojing Ji
 *
 * This is free software; you can redistribute it and/or modify it
 * under the terms of the GNU General Public License as published by
 * the Free Software Foundation; either version 2 of the License, or
 * (at your option) any later version.
 *
 * This is distributed in the hope that it will be useful,
 * but WITHOUT ANY WARRANTY; without even the implied warranty of
 * MERCHANTABILITY or FITNESS FOR A PARTICULAR PURPOSE.  See the
 * GNU General Public License for more details.
 *
 * You should have received a copy of the GNU General Public License
 * along with this software; if not, write to the Free Software
 * Foundation, Inc., 51 Franklin St, Fifth Floor, Boston, MA
 * 02110-1301 USA
 */

#include <string>
#include <vector>
#include <iostream>
#include <fstream>
#include <algorithm>
#include <bitset>
#include <gsl/gsl_histogram.h>
#include <gsl/gsl_randist.h> /* chi-squared test */
#include <gsl/gsl_cdf.h>

#include "OptionParser.hpp"
#include "smithlab_utils.hpp"
#include "smithlab_os.hpp"
#include "PhyloTreePreorder.hpp"
#include "Path.hpp"  /* related to Path */
#include "EpiEvoModel.hpp" /* model_param */
#include "StateSeq.hpp"
#include "SingleSampler.hpp"
#include "ContinuousTimeMarkovModel.hpp"

using std::vector;
using std::endl;
using std::cerr;
using std::cout;
using std::string;
using std::min;
using std::runtime_error;
using std::bitset;

////////////////////////////////////////////////////////////////////////////////
//////////   copied/modified from SingleSampler.cpp                   //////////
////////////////////////////////////////////////////////////////////////////////
// collect rates and interval lengths
static void
rates_on_branch(const vector<double> &triplet_rates,
                const Path &left_neighbor_path,
                const Path &right_neighbor_path,
                vector<vector<double> > &interval_rates,
                vector<double> &interval_lengths) {

  const Environment env(left_neighbor_path, right_neighbor_path);

  const size_t n_intervals = env.left.size();

  interval_rates = vector<vector<double> > (n_intervals, vector<double>(2, 0.0));
  interval_lengths = vector<double>(n_intervals, 0.0);

  for (size_t i = 0; i < n_intervals; ++i) {
<<<<<<< HEAD

    const size_t pattern0 = triple2idx(env.left[i], 0, env.right[i]);
    const size_t pattern1 = flip_mid_bit(pattern0);

=======
    const size_t pattern0 = triple2idx(env.left[i], false, env.right[i]);
    const size_t pattern1 = triple2idx(env.left[i], true, env.right[i]);
>>>>>>> 41c7b9c2
    interval_rates[i][0] = triplet_rates[pattern0];
    interval_rates[i][1] = triplet_rates[pattern1];

    interval_lengths[i] = (i == 0) ?
      env.breaks[0] : env.breaks[i] - env.breaks[i - 1];

    assert(interval_lengths[i] > 0);
  }
}


static double
root_post_prob0(const size_t site,
                const vector<vector<Path> > &all_paths,
                const vector<vector<double> > &root_trans_prob,
                const vector<vector<vector<double> > > &all_p) {
  // compute posterior probability at root node
  // (i.e. the init_state of all children)
  size_t lstate = all_paths[1][site - 1].init_state;
  size_t rstate = all_paths[1][site + 1].init_state;
  double p0 = root_trans_prob[lstate][0] * root_trans_prob[0][rstate];
  double p1 = root_trans_prob[lstate][1] * root_trans_prob[1][rstate];
  p0 *= all_p[1][0][0];
  p1 *= all_p[1][0][1];

  double root_p0 = p0 / (p0+p1);
  return root_p0;
}


////////////////////////////////////////////////////////////////////////////////
//////////   Downward_sampling_branch Forward sampling                //////////
////////////////////////////////////////////////////////////////////////////////
static void
forward_sample_interval(const vector<double> &rates,
                        const bool initial_state, const double tot_time,
                        std::mt19937 &gen, bool &end_state) {

  double time_value = 0;

  end_state = initial_state;

  while (time_value < tot_time) {
    std::exponential_distribution<double> exp_distr(rates[end_state]);
    const double holding_time =
      std::max(exp_distr(gen), std::numeric_limits<double>::min());

    time_value += holding_time;

    if (time_value < tot_time) {
      end_state = complement_state(end_state);
    }
  }
}


// using Forward sampling + rejection
static void
downward_sampling_branch_fs(const vector<vector<double> > &interval_rates,
                            const vector<double> &interval_lengths,
                            const bool is, const bool leaf_state,
                            std::mt19937 &gen,
                            vector<size_t> &state_counts,
                            const size_t max_iterations) {

  const size_t n_intervals = interval_rates.size();
  bool reach_leaf_state = false;
  size_t num_sampled = 0;
  vector<bool> state_proposed;

  while(!reach_leaf_state && num_sampled < max_iterations) {
    state_proposed.clear();
    // propose a new path
    bool par_state = is;
    bool new_state;

    double time_passed = 0;

    for (size_t m = 0; m < n_intervals; ++m) {
      forward_sample_interval(interval_rates[m], par_state,
                              interval_lengths[m], gen, new_state);
      time_passed += interval_lengths[m];
      par_state = new_state;
      state_proposed.push_back(new_state);
    }
    ++num_sampled;
    reach_leaf_state = (new_state == leaf_state);
  }

  // if success append jump_times to new_path
  if (reach_leaf_state)
    for (size_t i = 0; i < n_intervals; ++i)
      state_counts[i] += !state_proposed[i];
}



// posterior sampling
static void
posterior_sampling(const vector<vector<double> > &interval_rates,
                   const vector<double> &interval_lengths,
                   const vector<vector<double> > &all_p,
                   const bool is, const bool leaf_state,
                   std::mt19937 &gen,
                   vector<size_t> &state_counts) {

  const size_t n_intervals = interval_rates.size();
  size_t par_state = is;

  for (size_t m = 0; m < n_intervals; ++m) {
    // compute conditional posterior probability
    vector<vector<double> > P; // transition prob matrix
    const CTMarkovModel ctmm(interval_rates[m]);
    ctmm.get_trans_prob_mat(interval_lengths[m], P);
    double p0_post = m < n_intervals - 1 ? all_p[m+1][0] : leaf_state == false;
    double p0 = p0_post*P[par_state][0]/all_p[m][par_state];

    // generate random state at break point
    std::uniform_real_distribution<double> unif(0.0, 1.0);
    bool new_state = (unif(gen) > p0);
    if (!new_state)
      state_counts[m]++;

    par_state = new_state;
  }
}


////////////////////////////////////////////////////////////////////////////////
int main(int argc, const char **argv) {
  try {

    bool VERBOSE = false;
    bool SCALE = false;
    string outfile;
    string outstatefile;

    size_t max_iterations = 1000000;
    size_t n_paths_to_sample = 1000;
    size_t test_site = 2; // we test 5-site path
    size_t test_branch = 1; // branch to test in the tree

    string param_file;
    string tree_file;

    size_t rng_seed = std::numeric_limits<size_t>::max();

    ///////////////////////////////////////////////////////////////////////////
    OptionParser opt_parse(strip_path(argv[0]), "test triple path",
                           "<paths-file>");
    opt_parse.add_opt("param", 'p', "parameter file",
                      true, param_file);
    opt_parse.add_opt("tree", 't', "tree file in newick format",
                      true, tree_file);
    opt_parse.add_opt("verbose", 'v', "print more run info",
                      false, VERBOSE);
    opt_parse.add_opt("seed", 's', "rng seed", false, rng_seed);
    opt_parse.add_opt("paths", 'n', "number of paths to sample",
                      false, n_paths_to_sample);
    opt_parse.add_opt("outfile", 'o', "outfile (sampling statistics)",
                      true, outfile);
    vector<string> leftover_args;
    opt_parse.parse(argc, argv, leftover_args);
    if (argc == 1 || opt_parse.help_requested()) {
      cerr << opt_parse.help_message() << endl
           << opt_parse.about_message() << endl;
      return EXIT_SUCCESS;
    }
    if (opt_parse.about_requested()) {
      cerr << opt_parse.about_message() << endl;
      return EXIT_SUCCESS;
    }
    if (opt_parse.option_missing()) {
      cerr << opt_parse.option_missing_message() << endl;
      return EXIT_SUCCESS;
    }
    if (leftover_args.size() != 1) {
      cerr << opt_parse.help_message() << endl;
      return EXIT_SUCCESS;
    }
    const string pathsfile(leftover_args.front());
    ///////////////////////////////////////////////////////////////////////////

    if (VERBOSE)
      cerr << "[READING PARAMETER FILE: " << param_file << ", "
           << tree_file << "]" << endl;

    EpiEvoModel the_model;
    read_model(SCALE, param_file, tree_file, the_model);
    // remove undesired branch
    the_model.subtree_sizes.erase(the_model.subtree_sizes.begin()+2);
    the_model.node_names.erase(the_model.node_names.begin()+2);
    the_model.parent_ids.erase(the_model.parent_ids.begin()+2);
    the_model.branches.erase(the_model.branches.begin()+2);

    if (VERBOSE)
      cerr << the_model << endl;

    if (VERBOSE)
      cerr << "[READING PATHS: " << pathsfile << "]" << endl;
    vector<vector<Path> > all_paths; // along multiple branches
    vector<string> node_names;
    read_paths(pathsfile, node_names, all_paths);
    // remove undesired branch
    all_paths.erase(all_paths.begin()+2);
    node_names.erase(node_names.begin()+2);

    if (VERBOSE)
      cerr << "TEST BRANCH: " << test_branch << endl
           << "TEST SITE: " << test_site << endl
           << "PATHS TO SIMULATE: " << n_paths_to_sample << endl;
    // standard mersenne_twister_engine seeded with rd()
    if (rng_seed == std::numeric_limits<size_t>::max()) {
      std::random_device rd;
      rng_seed = rd();
    }
    if (VERBOSE)
      cerr << "rng seed: " << rng_seed << endl;

    std::mt19937 gen(rng_seed);

    //////////////////////////////////////////////////////////////////////////
    //////////////////////////////////////////////////////////////////////////
    cerr << "----- TEST upward downward sampling BELOW ---------" << endl;

    const size_t n_nodes = the_model.subtree_sizes.size();
    vector<vector<vector<double> > > all_interval_rates(n_nodes);
    vector<vector<double> > all_interval_lengths(n_nodes);
    rates_on_branch(the_model.triplet_rates,
                    all_paths[1][test_site - 1],
                    all_paths[1][test_site + 1],
                    all_interval_rates[1],
                    all_interval_lengths[1]);

    // (1) Upward pruning
    vector<vector<vector<double> > > all_p;
    all_p.resize(the_model.subtree_sizes.size());
    pruning(the_model.triplet_rates, the_model.subtree_sizes, test_site,
            all_paths, all_interval_rates, all_interval_lengths, all_p);

    // counts of mid state 0 at breakpoints
    vector<size_t> bp_state0_fs, bp_state0;
    bp_state0_fs.resize(all_interval_rates[1].size(), 0);
    bp_state0.resize(all_interval_rates[1].size(), 0);

    size_t n_paths_sampled = 0;

    while (n_paths_sampled < n_paths_to_sample) {
      if (VERBOSE && n_paths_sampled * 10 % n_paths_to_sample == 0)
        cerr << "FINISHED: " << n_paths_sampled * 100 / n_paths_to_sample
             << '%' << endl;

      // (2) Foward sample a path conditioned on given leaf state
      Path new_path_fs;

      // sample new root state
      const double root_p0 = root_post_prob0(test_site, all_paths,
                                             the_model.init_T, all_p);
      std::uniform_real_distribution<double> unif(0.0, 1.0);
      bool new_root_state = (unif(gen) > root_p0);

      new_path_fs.init_state = new_root_state;
      new_path_fs.tot_time = all_paths[1][test_site - 1].tot_time;

      downward_sampling_branch_fs(all_interval_rates[1],
                                  all_interval_lengths[1],
                                  new_root_state,
                                  all_paths[1][test_site].end_state(),
                                  gen, bp_state0_fs, max_iterations);

      // (3) Posterior sampling:
      posterior_sampling(all_interval_rates[1],
                         all_interval_lengths[1], all_p[1],
                         new_root_state,
                         all_paths[1][test_site].end_state(),
                         gen, bp_state0);

      ++n_paths_sampled;
    }
    cerr << "FINISHED: " << n_paths_sampled * 100 / n_paths_to_sample
                         << '%' << endl;

    // write output
    std::ofstream out(outfile.c_str());
    out << "BREAK" << '\t'
        << "LEFT_INIT_STATE" << '\t' << "RIGHT_INIT_STATE" << '\t'
        << "PROP_MID_END_0_FS" << '\t' << "PROP_MID_END_0_PR" << endl;

    Environment env(all_paths[1][test_site-1], all_paths[1][test_site+1]);
    for (size_t i = 0; i < all_interval_lengths[1].size(); ++i) {
      out << i+1 << '\t'
          << env.left[i] << '\t' << env.right[i] << '\t'
          << 1.0 * bp_state0_fs[i] / n_paths_sampled << '\t'
          << 1.0 * bp_state0[i] / n_paths_sampled << endl;
    }
  }
  catch (const std::exception &e) {
    cerr << e.what() << endl;
    return EXIT_FAILURE;
  }
}<|MERGE_RESOLUTION|>--- conflicted
+++ resolved
@@ -67,15 +67,10 @@
   interval_lengths = vector<double>(n_intervals, 0.0);
 
   for (size_t i = 0; i < n_intervals; ++i) {
-<<<<<<< HEAD
-
-    const size_t pattern0 = triple2idx(env.left[i], 0, env.right[i]);
+
+    const size_t pattern0 = triple2idx(env.left[i], 0ul, env.right[i]);
     const size_t pattern1 = flip_mid_bit(pattern0);
 
-=======
-    const size_t pattern0 = triple2idx(env.left[i], false, env.right[i]);
-    const size_t pattern1 = triple2idx(env.left[i], true, env.right[i]);
->>>>>>> 41c7b9c2
     interval_rates[i][0] = triplet_rates[pattern0];
     interval_rates[i][1] = triplet_rates[pattern1];
 
