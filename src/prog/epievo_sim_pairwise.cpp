/* Copyright (C) 2019 University of Southern California
 *                    Xiaojing Ji, Jianghan Qu and Andrew D Smith
 *
 * Author: Andrew D. Smith, Jianghan Qu and Xiaojing Ji
 *
 * This is free software; you can redistribute it and/or modify it
 * under the terms of the GNU General Public License as published by
 * the Free Software Foundation; either version 2 of the License, or
 * (at your option) any later version.
 *
 * This is distributed in the hope that it will be useful,
 * but WITHOUT ANY WARRANTY; without even the implied warranty of
 * MERCHANTABILITY or FITNESS FOR A PARTICULAR PURPOSE.  See the
 * GNU General Public License for more details.
 *
 * You should have received a copy of the GNU General Public License
 * along with this software; if not, write to the Free Software
 * Foundation, Inc., 51 Franklin St, Fifth Floor, Boston, MA
 * 02110-1301 USA
 */

#include <string>
#include <vector>
#include <iostream>
#include <fstream>
#include <sstream>
#include <algorithm>
#include <bitset>
#include <random>
#include <functional>

#include "OptionParser.hpp"
#include "smithlab_utils.hpp"
#include "smithlab_os.hpp"

#include "Path.hpp"
#include "EpiEvoModel.hpp"
#include "EndCondSampling.hpp"
#include "ContinuousTimeMarkovModel.hpp"
#include "TreeHelper.hpp"
#include "SingleSiteSampler.hpp"
#include "TripletSampler.hpp"
#include "GlobalJump.hpp"
#include "ParamEstimation.hpp"

#include "epievo_utils.hpp"
#include "emission_utils.hpp"

using std::vector;
using std::endl;
using std::cerr;
using std::cout;
using std::string;
using std::runtime_error;
using std::numeric_limits;
using std::to_string;
using std::function;
using std::placeholders::_1;
using std::bind;
using std::ofstream;

/* generate initial paths */
template <typename RandEngine>
static void
initialize_paths_indep(RandEngine &gen, const vector<bool> &root_seq,
                       const vector<bool> &leaf_seq,
                       vector<vector<Path> > &paths,
                       const EpiEvoModel &the_model, const double tot_time) {

  const size_t n_sites = root_seq.size();
  paths.resize(n_sites);
  for (size_t site_id = 0; site_id < n_sites; ++site_id) {
    paths[site_id].resize(2);
  }

  std::uniform_real_distribution<double> dist(0.0, tot_time);
  auto unif = std::bind(dist, std::ref(gen));

  paths[0][0].init_state = root_seq[0];
  paths[0][1].init_state = root_seq[0];
  paths[0][1].tot_time = tot_time;

  paths[n_sites-1][0].init_state = root_seq[n_sites-1];
  paths[n_sites-1][1].init_state = root_seq[n_sites-1];
  paths[n_sites-1][1].tot_time = tot_time;

  if (paths[0][1].end_state() != leaf_seq[0])
    paths[0][1].jumps.push_back(unif());
  if (paths[n_sites-1][1].end_state() != leaf_seq[n_sites-1])
    paths[n_sites-1][1].jumps.push_back(unif());

  for (size_t site_id = 1; site_id < n_sites - 1; ++site_id) {
    const size_t l = site_id - 1;
    const size_t r = site_id + 1;
    const size_t pattern0 = triple2idx(root_seq[l], false, root_seq[r]);
    const size_t pattern1 = triple2idx(root_seq[l], true, root_seq[r]);
    const bool start_state = root_seq[site_id];
    const bool end_state = leaf_seq[site_id];
    const TwoStateCTMarkovModel ctmm(the_model.triplet_rates[pattern0],
                                     the_model.triplet_rates[pattern1]);

    paths[site_id][0].init_state = start_state;
    paths[site_id][1].init_state = start_state;
    paths[site_id][1].tot_time = tot_time;

    end_cond_sample_forward_rejection(ctmm, start_state, end_state, tot_time,
                                      gen, paths[site_id][1].jumps, 0.0);
    assert(paths[site_id][1].end_state() == end_state);
  }
}

static void
write_root_to_pathfile_local(const string &outfile, const string &root_name) {
  ofstream out(outfile);
  if (!out)
    throw std::runtime_error("bad output file: " + outfile);
  out << "NODE:" << root_name << endl;
}

static void
append_to_pathfile_local(const string &pathfile, const string &node_name,
                         const vector<vector<Path> > &paths,
                         const size_t node_id) {
  std::ofstream out(pathfile, std::ofstream::app);
  if (!out)
    throw std::runtime_error("bad output file: " + pathfile);

  out << "NODE:" << node_name << endl;
  for (size_t i = 0; i < paths.size(); ++i)
    out << i << '\t' << paths[i][node_id] << '\n';
}


////////////////////////////////////////////////////////////////////////////////
/// PROGRESS BAR
////////////////////////////////////////////////////////////////////////////////

static void
progress_bar(std::ostream &out, const float progress) {
  static int bar_width = 50;
  out << "[";
  int pos = bar_width * progress;
  for (int i = 0; i < bar_width; ++i) {
    if (i < pos) out << "=";
    else if (i == pos) out << ">";
    else out << " ";
  }
  out << "] " << int(progress * 100.0) << " %\r";
  out.flush();
}

////////////////////////////////////////////////////////////////////////////////
////////////////////////////////////////////////////////////////////////////////
////////////////////////////////////////////////////////////////////////////////

int main(int argc, const char **argv) {
  try {

    bool VERBOSE = false;
    string outfile;               // sampled local path
    string pathfile;               // initial local path
    size_t burnin = 10;           // burn-in MCMC iterations
    double evolutionary_time = 1.0;

    size_t rng_seed = std::numeric_limits<size_t>::max();

    ///////////////////////////////////////////////////////////////////////////
    OptionParser opt_parse(strip_path(argv[0]),
                           "simulate paths between a pair of sequences",
                           "<param> <states>");
    opt_parse.add_opt("burnin", 'L', "MCMC burn-in length (default: 10)",
                      false, burnin);
    opt_parse.add_opt("evo-time", 'T', "evolutionary time", false,
                      evolutionary_time);
    opt_parse.add_opt("seed", 's', "rng seed", false, rng_seed);
    opt_parse.add_opt("outfile", 'o', "local paths output file", true, outfile);
    opt_parse.add_opt("paths", 'p', "local paths input file", false, pathfile);
    opt_parse.add_opt("verbose", 'v', "print more run info", false, VERBOSE);

    vector<string> leftover_args;
    opt_parse.parse(argc, argv, leftover_args);
    if (argc == 1 || opt_parse.help_requested()) {
      cerr << opt_parse.help_message() << endl
           << opt_parse.about_message() << endl;
      return EXIT_SUCCESS;
    }
    if (opt_parse.about_requested()) {
      cerr << opt_parse.about_message() << endl;
      return EXIT_SUCCESS;
    }
    if (opt_parse.option_missing()) {
      cerr << opt_parse.option_missing_message() << endl;
      return EXIT_SUCCESS;
    }
    if (leftover_args.size() < 2) {
      cerr << opt_parse.option_missing_message() << endl;
      return EXIT_SUCCESS;
    }
    const string param_file(leftover_args[0]);
    const string states_file(leftover_args[1]);
    ///////////////////////////////////////////////////////////////////////////
    /* (1) READING PARAMETERS FROM FILE */
    if (VERBOSE)
      cerr << "[READING PARAMETERS: " << param_file << endl;
    EpiEvoModel the_model;
    read_model(param_file, the_model);
    the_model.scale_triplet_rates();

    if (VERBOSE)
      cerr << the_model << endl;

    /* (2) GET THE ROOT SEQUENCE */
    if (VERBOSE)
      cerr << "[OBTAINING ROOT/LEAF SEQUENCE]" << endl;
    TreeHelper th(evolutionary_time);
    vector<string> node_names; // might get used twice
    vector<state_seq> node_seqs;
    read_states_file(states_file, node_names, node_seqs);
    if (node_seqs.size() != 2)
      throw runtime_error("require exactly 2 nodes in: " + states_file);

    const state_seq root_seq(std::move(node_seqs.front()));
    const state_seq leaf_seq(std::move(node_seqs.back()));

    const size_t n_sites = root_seq.size();
    /* (3) INITIALIZING THE RANDOM NUMBER GENERATOR */
    if (rng_seed == std::numeric_limits<size_t>::max()) {
      std::random_device rd;
      rng_seed = rd();
    }
    std::mt19937 gen(rng_seed);

    vector<vector<Path> > paths; // [sites] x [nodes]
    if (!pathfile.empty()) {
      // reading into node_names again here
      vector<vector<Path> > orig_paths; // [nodes] x [sites]
      read_paths(pathfile, node_names, orig_paths);

      ////////// transposing
      paths.resize(orig_paths[1].size());
      for (size_t i = 0; i < orig_paths[1].size(); ++i) {
        paths[i].resize(orig_paths.size());
        for (size_t b = 1; b < 2; ++b) {
          paths[i][b] = orig_paths[b][i];
        }
      }
      //////////
    }
    else
      initialize_paths_indep(gen, root_seq, leaf_seq, paths, the_model,
                             evolutionary_time);

    if (VERBOSE)
      cerr << "[SIMULATING]" << endl;

    //////////////////////////////////////////////////////////////////////////
    //////////////////////////////////////////////////////////////////////////
    /////// STARTING MCMC
    //////////////////////////////////////////////////////////////////////////
    //////////////////////////////////////////////////////////////////////////

    SingleSiteSampler mcmc(burnin, 1);
    mcmc.reset(the_model, paths);

    /* METROPOLIS-HASTINGS ALGORITHM */
    // Burning
    for (size_t burnin_itr = 0; burnin_itr < burnin; burnin_itr++) {
      for (size_t site_id = 1; site_id < n_sites - 1; ++site_id) {
        mcmc.Metropolis_Hastings_site(the_model, th, site_id, paths,
<<<<<<< HEAD
                                      tri_llh[site_id-1], tri_llh[site_id],
                                      tri_llh[site_id+1], gen);
=======
                                      gen);
>>>>>>> 2ccd46d0
      }
      if (VERBOSE & (burnin_itr * 20 % burnin == 0))
        progress_bar(cerr, static_cast<double>(burnin_itr + 1.0) / burnin);
    }

    if (VERBOSE)
      cerr << "\n[WRITING PATHS]" << endl;
    write_root_to_pathfile_local(outfile, th.node_names.front());
    append_to_pathfile_local(outfile, th.node_names[1], paths, 1);
    if (VERBOSE)
      cerr << "[DONE]" << endl;

    /* (6) OUTPUT */
    if (VERBOSE)
      cerr << "[WRITING OUTPUT]" << endl;
  }
  catch (const std::exception &e) {
    cerr << e.what() << endl;
    return EXIT_FAILURE;
  }
}<|MERGE_RESOLUTION|>--- conflicted
+++ resolved
@@ -266,13 +266,7 @@
     // Burning
     for (size_t burnin_itr = 0; burnin_itr < burnin; burnin_itr++) {
       for (size_t site_id = 1; site_id < n_sites - 1; ++site_id) {
-        mcmc.Metropolis_Hastings_site(the_model, th, site_id, paths,
-<<<<<<< HEAD
-                                      tri_llh[site_id-1], tri_llh[site_id],
-                                      tri_llh[site_id+1], gen);
-=======
-                                      gen);
->>>>>>> 2ccd46d0
+        mcmc.Metropolis_Hastings_site(the_model, th, site_id, paths, gen);
       }
       if (VERBOSE & (burnin_itr * 20 % burnin == 0))
         progress_bar(cerr, static_cast<double>(burnin_itr + 1.0) / burnin);
